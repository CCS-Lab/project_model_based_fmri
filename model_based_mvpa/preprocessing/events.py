#!/usr/bin/env python3
# -*- coding: utf-8 -*-

"""
@author: Yedarm Seong
@contact: mybirth0407@gmail.com
@last modification: 2020.11.02
"""

import os
from pathlib import Path
import bids
from bids import BIDSLayout, BIDSValidator

import pandas as pd
import numpy as np
from sklearn.preprocessing import minmax_scale

from nilearn.glm.first_level.hemodynamic_models import compute_regressor
import nibabel as nib
from tqdm import tqdm

import hbayesdm.models
import time

import logging


logging.basicConfig(level=logging.INFO)


################################################################################
def example_tom_adjust_events_columns(df_events_list, df_events_info):
    new_df_list = df_events_list.copy()
    for i in range(len(new_df_list)):
        new_df_list[i]['run'] = df_events_info[i]['run']
        new_df_list[i]['subjID'] = df_events_info[i]['subject']
        new_df_list[i]['gamble'] = new_df_list[i]['respcat'].apply(lambda x: 1 if x == 1 else 0)
        new_df_list[i]['cert'] = 0 # certain..?
    return new_df_list


def example_tom_calculate_modulation(df_events_list, latent_params):
    new_df_list = df_events_list.copy()
    for i in range(len(new_df_list)):
        idx = new_df_list[i].iloc[0]['subjID']
        new_df_list[i]['rho'] = latent_params.loc[idx]['rho']
        new_df_list[i]['lambda'] = latent_params.loc[idx]['lambda']
        new_df_list[i]['modulation'] = \
            (new_df_list[i]['gain'] ** new_df_list[i]['rho']) \
            - (new_df_list[i]['lambda'] * (new_df_list[i]['loss'] ** new_df_list[i]['rho']))
        
    return new_df_list
################################################################################

def _get_individual_params(subject_id, all_individual_params, param_names):
    try:
        ind_pars = all_individual_params.loc[subject_id]
    except:
        ind_pars = all_individual_params.loc[int(subject_id)]
        
<<<<<<< HEAD
    return {name : ind_pars[name] for name in param_names}
=======
    return {name : ind_pars[name] for name in parameter_names}
>>>>>>> 44b83838


def _get_time_mask(cond_func, df_events, time_length, t_r, use_duration=False):
    df_events = df_events.sort_values(by='onset')
    onsets = df_events['onset'].to_numpy()
    if use_duration:
        durations = df['duration'].to_numpy()
    else:
        durations = np.array(list(df_events['onset'][1:])+[time_length*t_r]) - onsets
    
    mask = [cond_func(row) for row in df_events.rows()]
    time_mask = np.zeros(time_length)
    
<<<<<<< HEAD
    for mask, onset, duration in zip(masks, onsets, durations):
        if mask:
            time_mask[int(onset / t_r): int((onset + duration) / t_r)] = 1
        
    return time_mask


def _preprocess_event(prep_func, cond_func, df_events, event_infos, **kwargs):
=======
    for flag,onset,duration in zip(mask,onsets,durations):
            if flag:
                time_mask[int(onset/TR):int((onset+duration)/TR)] = 1
        
    return time_mask

def preprocess_event(prep_func, cond_func, df_events, event_infos, **kwargs):
    
>>>>>>> 44b83838
    new_datarows = []
    df_events = df_events.sort_values(by='onset')
    
    for _, row in df_events.iterrows():
        if cond_func is not None and cond_func(row):
<<<<<<< HEAD
            new_datarows.append(prep_func(row,event_infos, **kwargs))
=======
            new_datarows.append(prep_func(row,event_infos,**kwargs))
>>>>>>> 44b83838
    
    new_datarows = pd.concat(
        new_datarows, axis=1,
        keys=[s.name for s in new_datarows]
    ).transpose()
    
    return new_datarows
################################################################################

def preprocess_events(root, dm_model,
                      latent_func, params_name,
                      layout=None,
                      prep_func=lambda x: x,
                      cond_func=lambda _: True,
                      df_events=None,
                      all_individual_params=None,
                      use_duration=False,
                      hrf_model='glover',
<<<<<<< HEAD
                      save_path=None
                      ):

=======
                      save_path=None,
                      save=True,
                      ncore=4,
                      time_check=True,
                      **kwargs # hBayesDM fitting 
                      ):
    
>>>>>>> 44b83838
    pbar = tqdm(total=6)
    s = time.time()
################################################################################
# load bids layout

    if layout is None:
        pbar.set_description('loading bids dataset..'.ljust(50))
        layout = BIDSLayout(root, derivatives=True)
    else:
        pbar.set_description('loading layout..'.ljust(50))

    t_r = layout.get_tr()
    events = layout.get(suffix='events', extension='tsv')
    image_sample = nib.load(
        layout.derivatives['fMRIPrep'].get(
            return_type='file',
            suffix='bold',
            extension='nii.gz')[0]
    )
    n_scans = image_sample.shape[-1]
    df_events_list = [event.get_df() for event in events]
    event_infos_list = [event.get_entities() for event in events]
    pbar.update(1)
################################################################################
    

    pbar.set_description('adjusting event file columns..'.ljust(50))
    
    df_events_list = [
        preprocess_event(
            prep_func, cond_func, df_events, event_infos
        ) for df_events, event_infos in zip(df_events_list, event_infos_list)
    ]
    pbar.update(1)
################################################################################

    pbar.set_description('calculating time mask..'.ljust(50))
    
    time_masks = []
    for name0, group0 in pd.concat(df_events_list).groupby(['subjID']):
        time_mask_subject = []
        for name1, group1 in group0.groupby(['run']):
            time_mask_subject.append(_get_time_mask(cond_func, group1 , n_scans, t_r, use_duration))

<<<<<<< HEAD
=======
    pbar.set_description('calculating time mask..'.center(40))
    
    time_masks = []
    for name0, group0 in pd.concat(df_events_list).groupby(['subjID']):
        time_mask_subject = []
        for name1, group1 in group0.groupby(['run']):
            time_mask_subject.append(get_time_mask(cond_func, group1 , n_scans, t_r, use_duration))
            
        
>>>>>>> 44b83838
        time_mask_subject = np.array(time_mask_subject)
        time_masks.append(time_mask_subject)
   
    time_masks = np.array(time_masks)

    pbar.update(1)
    pbar.set_description('time mask preproecssing done!'.ljust(50))
################################################################################
    
    if df_events is None:
        if all_individual_params is None:
            pbar.set_description('hbayesdm doing (model: %s)..'.ljust(50) % dm_model)
            dm_model = getattr(hbayesdm.models, dm_model)(
                data=pd.concat(df_events_list), ncore=ncore, **kwargs)
            pbar.update(1)
            all_individual_params = dm_model.all_individual_params

            if save:
                all_individual_params.to_csv(sp / 'all_individual_params.tsv', sep="\t")
                
            # all_individual_params = pd.read_csv(sp / 'all_individual_params.tsv',sep = '\t',index_col='Unnamed: 0')
        else:
            pbar.update(1)
<<<<<<< HEAD
        pbar.set_description('calculating modulation..'.ljust(50))

        df_events_list =[
            prep_rocess_event(
                latent_func, cond_func, df_events, event_infos,
                    **get_individual_params(
                        event_infos['subject'], all_individual_params,params_name)
                    ) for df_events, event_infos in zip(df_events_list, event_infos_list)]
=======
            
        pbar.set_description('calculating modulation..'.center(40))


        df_events_list =[preprocess_event(latent_func, cond_func, df_events, event_infos,
                                          **get_indiv_par(event_infos['subject'], all_ind_pars,par_names))for df_events, event_infos in zip(df_events_list, event_infos_list)]
>>>>>>> 44b83838
        df_events = pd.concat(df_events_list)
        pbar.update(1)
    else:
        pbar.update(2)
################################################################################

    pbar.set_description('modulation signal making..'.ljust(50))
    frame_times = t_r * (np.arange(n_scans) + t_r/2)

    signals = []
    for name0, group0 in df_events.groupby(['subjID']):
        signal_subject = []
        for name1, group1 in group0.groupby(['run']):
            exp_condition = group1[['onset', 'duration', 'modulation']].to_numpy().T
            exp_condition = exp_condition.astype(float)
            signal, name = compute_regressor(
                exp_condition=exp_condition,
                hrf_model=hrf_model,
                frame_times=frame_times)
            signal_subject.append(signal)
        
        signal_subject = np.array(signal_subject)
        reshape_target = signal_subject.shape
        
        normalized_signal = minmax_scale(signal_subject.flatten(), axis=0, copy=True)
        normalized_signal = normalized_signal.reshape(-1, n_scans, 1)
        signals.append(normalized_signal)
    signals = np.array(signals)
    pbar.update(1)
################################################################################

    if save_path is None:
        sp = Path(layout.derivatives['fMRIPrep'].root) / 'data'
    else:
        sp = Path(save_path)
    
    if not sp.exists():
        sp.mkdir()

    np.save(sp / 'time_mask.npy', time_masks)
    np.save(sp / 'y.npy', signals)
    pbar.update(1)

################################################################################
# elapsed time check
    pbar.set_description('events preproecssing done!'.ljust(50))
    
    e = time.time()
    logging.info(f'time elapsed: {(e-s) / 60:.2f} minutes')
    
    
    return dm_model, df_events, signals, time_masks<|MERGE_RESOLUTION|>--- conflicted
+++ resolved
@@ -59,13 +59,9 @@
     except:
         ind_pars = all_individual_params.loc[int(subject_id)]
         
-<<<<<<< HEAD
     return {name : ind_pars[name] for name in param_names}
-=======
-    return {name : ind_pars[name] for name in parameter_names}
->>>>>>> 44b83838
-
-
+
+    
 def _get_time_mask(cond_func, df_events, time_length, t_r, use_duration=False):
     df_events = df_events.sort_values(by='onset')
     onsets = df_events['onset'].to_numpy()
@@ -77,7 +73,6 @@
     mask = [cond_func(row) for row in df_events.rows()]
     time_mask = np.zeros(time_length)
     
-<<<<<<< HEAD
     for mask, onset, duration in zip(masks, onsets, durations):
         if mask:
             time_mask[int(onset / t_r): int((onset + duration) / t_r)] = 1
@@ -86,26 +81,12 @@
 
 
 def _preprocess_event(prep_func, cond_func, df_events, event_infos, **kwargs):
-=======
-    for flag,onset,duration in zip(mask,onsets,durations):
-            if flag:
-                time_mask[int(onset/TR):int((onset+duration)/TR)] = 1
-        
-    return time_mask
-
-def preprocess_event(prep_func, cond_func, df_events, event_infos, **kwargs):
-    
->>>>>>> 44b83838
     new_datarows = []
     df_events = df_events.sort_values(by='onset')
     
     for _, row in df_events.iterrows():
         if cond_func is not None and cond_func(row):
-<<<<<<< HEAD
             new_datarows.append(prep_func(row,event_infos, **kwargs))
-=======
-            new_datarows.append(prep_func(row,event_infos,**kwargs))
->>>>>>> 44b83838
     
     new_datarows = pd.concat(
         new_datarows, axis=1,
@@ -124,19 +105,10 @@
                       all_individual_params=None,
                       use_duration=False,
                       hrf_model='glover',
-<<<<<<< HEAD
                       save_path=None
-                      ):
-
-=======
-                      save_path=None,
-                      save=True,
-                      ncore=4,
-                      time_check=True,
                       **kwargs # hBayesDM fitting 
                       ):
-    
->>>>>>> 44b83838
+
     pbar = tqdm(total=6)
     s = time.time()
 ################################################################################
@@ -181,8 +153,6 @@
         for name1, group1 in group0.groupby(['run']):
             time_mask_subject.append(_get_time_mask(cond_func, group1 , n_scans, t_r, use_duration))
 
-<<<<<<< HEAD
-=======
     pbar.set_description('calculating time mask..'.center(40))
     
     time_masks = []
@@ -191,8 +161,6 @@
         for name1, group1 in group0.groupby(['run']):
             time_mask_subject.append(get_time_mask(cond_func, group1 , n_scans, t_r, use_duration))
             
-        
->>>>>>> 44b83838
         time_mask_subject = np.array(time_mask_subject)
         time_masks.append(time_mask_subject)
    
@@ -216,8 +184,8 @@
             # all_individual_params = pd.read_csv(sp / 'all_individual_params.tsv',sep = '\t',index_col='Unnamed: 0')
         else:
             pbar.update(1)
-<<<<<<< HEAD
-        pbar.set_description('calculating modulation..'.ljust(50))
+        
+     pbar.set_description('calculating modulation..'.ljust(50))
 
         df_events_list =[
             prep_rocess_event(
@@ -225,14 +193,7 @@
                     **get_individual_params(
                         event_infos['subject'], all_individual_params,params_name)
                     ) for df_events, event_infos in zip(df_events_list, event_infos_list)]
-=======
-            
-        pbar.set_description('calculating modulation..'.center(40))
-
-
-        df_events_list =[preprocess_event(latent_func, cond_func, df_events, event_infos,
-                                          **get_indiv_par(event_infos['subject'], all_ind_pars,par_names))for df_events, event_infos in zip(df_events_list, event_infos_list)]
->>>>>>> 44b83838
+        
         df_events = pd.concat(df_events_list)
         pbar.update(1)
     else:
