#!/usr/bin/env python3
# -*- coding: utf-8 -*-

"""
@author: Yedarm Seong, Cheoljun cho
@contact: mybirth0407@gmail.com
          cjfwndnsl@gmail.com
@last modification: 2020.11.16
"""

import os
from pathlib import Path
import bids
from bids import BIDSLayout, BIDSValidator

import pandas as pd
import numpy as np
from sklearn.preprocessing import minmax_scale
from scipy.stats import zscore

from nilearn.glm.first_level.hemodynamic_models import compute_regressor
import nibabel as nib
from tqdm import tqdm

import hbayesdm.models
import time

import logging

DEFAULT_SAVE_DIR = 'mvpa'

logging.basicConfig(level=logging.INFO)


################################################################################
"""
example functions for tom 2007 (ds000005)
"""

def example_prep_func_tom_mg(row, info):
    ## mandatory field ##
    row['subjID'] = info['subject']
    row['run'] = info['run'] 
    
    ## user defined mapping ##
    row['gamble'] = 1 if row['respcat'] == 1 else 0
    row['cert'] = 0
    
    return row

def example_cond_func_tom_mg(row):
    return True

def example_latent_func_piva_dd(row, info, param_dict):
    
    utility = (row['gain'] ** param_dict['rho']) \
            - (param_dict['lambda'] * (row['loss'] ** param_dict['rho']))
    row['modulation'] = utility
    
    return row
################################################################################

################################################################################
"""
example functions for piva 2019 (ds001882)
"""

def example_prep_func_piva_dd(row, info):
    ## mandatory field ##
    row['subjID'] = info['subject']
    row['run'] = info['run']
    row['session'] = info['session'] # if applicable
    
    ## user defined mapping ##
    if row['delay_left'] >= row['delay_right']:
        row['delay_later'] = row['delay_left']
        row['delay_sooner'] = row['delay_right']
        row['amount_later'] = row['money_left']
        row['amount_sooner'] = row['money_right']
        row['choice'] = 1 if row['choice'] == 1 else 0
    else:
        row['delay_later'] = row['delay_right']
        row['delay_sooner'] = row['delay_left']
        row['amount_later'] = row['money_right']
        row['amount_sooner'] = row['money_left']
        row['choice'] = 1 if row['choice'] == 2 else 0
        
    return row

def example_cond_func_piva_dd(row):
    return row['agent']==0

def example_latent_func_piva_dd(row, param_dict):
    ev_later = row['amount_later'] / (1 + param_dict['k'] * row['delay_later'])
    ev_sooner  = row['amount_sooner'] / (1 + param_dict['k'] * row['delay_sooner'])
    utility = ev_later - ev_sooner
    row['modulation'] = utility
    
    return row
################################################################################

def default_prep_func(row, info):
    ## mandatory field ##
    row['subjID'] = info['subject']
    row['run'] = info['run']
    if 'session' in info.keys():
        row['session'] = info['session'] # if applicable
    
    return row

def default_cond_func(row):
    return True

def _get_individual_params(subject_id, all_individual_params):
    # get individual parameter dictionary
    try:
        ind_pars = all_individual_params.loc[subject_id]
    except:
        ind_pars = all_individual_params.loc[int(subject_id)]
        
    return dict(ind_pars)


def _get_time_mask(condition, df_events, time_length, t_r, use_duration=False):
    # get binary mask indicating time points in use
    
    # condition : func : row --> boolean, to indicate if use the row or not 
    # df_events : dataframe for rows of one 'run' event data
    # time_length : the length of target BOLD signal 
    # t_r : time resolution
    # use_duration : boolean. if True, use 'duration' column for masking, 
                            # else use the gap between consecutive onsets as duration
        
    # return : time_mask : binary array. shape : time_length
    
    df_events = df_events.sort_values(by='onset')
    onsets = df_events['onset'].to_numpy()
    if use_duration:
        durations = df['duration'].to_numpy()
    else:
        durations = np.array(list(df_events['onset'][1:]) + [time_length * t_r]) - onsets
    
    mask = [condition(row) for _, row in df_events.iterrows()]
    time_mask = np.zeros(time_length)
    
    for do_use, onset, duration in zip(mask, onsets, durations):
        if do_use:
            time_mask[int(onset / t_r): int((onset + duration) / t_r)] = 1
        
    return time_mask


def _preprocess_event(preprocess, condition, df_events, event_infos, **kwargs):
    # preprocess dataframe of events of single 'run' 
    
    # preprocess : func : row --> row. converting row data to new one to match the name of value with hBayesDM.
                  # preprocess must include the belows as the original event file would not have subject and run info.
                            #row['subjID'] = info['subject'] 
                            #row['run'] = f"{info['session']}_{info['run']}" (or row['run']=info['run'])
    # condition : func : row --> boolean, to indicate if use the row or not 
    # event_infos : a dictionary containing  'subject', 'run', (and 'session' if applicable)
    # df_events : dataframe for rows of one 'run' event data
    
    # return : new_df, a dataframe with preprocessed rows
                                        
    
    new_df = []
    df_events = df_events.sort_values(by='onset')
    
    for _, row in df_events.iterrows():
        if condition is not None and condition(row):
            new_df.append(preprocess(row,event_infos, **kwargs))
    
    new_df = pd.concat(
        new_df, axis=1,
        keys=[s.name for s in new_df]
    ).transpose()
    
    return new_df


def _preprocess_event_latent_state(latent_func, condition, df_events, param_dict):
    
    # add latent state value to for each row of dataframe of single 'run'  
    
    # latent_func : func : row, param_dict --> row, function for calcualte latent state (or parameteric modulation value) 
    # condition : func : row --> boolean, to indicate if use the row or not 
    # df_events : dataframe for rows of one 'run' event data
    # param_dict : a dictionary containing  model parameter value
    
    # return : new_df, a dataframe with latent state value
    
    new_df = []
    df_events = df_events.sort_values(by='onset')
    
    for _, row in df_events.iterrows():
        if condition is not None and condition(row):
            new_df.append(latent_func(row, param_dict))
    
    new_df = pd.concat(
        new_df, axis=1,
        keys=[s.name for s in new_df]
    ).transpose()
    
    return new_df

def preprocess_events(root, 
                      hrf_model="glover",
                      normalizer="minmax",
                      dm_model=None,
                      latent_func=None, 
                      layout=None,
                      preprocess=default_prep_func,
                      condition=lambda _: True,
                      df_events=None,
                      all_individual_params=None,
                      use_duration=False,
                      save=True,
                      save_path=None,
                      **kwargs # hBayesDM fitting 
                      ):
    """
    preprocessing event data to get BOLD-like signal and time mask for indicating valid range of data
    
    user can provide precalculated behaviral data through "df_events" argument, 
        which is the DataFrame with subjID, run, onset, duration, and modulation. (also session if applicable)
    
    if not, it will calculate latent process by using hierarchical Bayesian modeling using "hBayesDM" package. 
    
    user also can provide precalculated individual model parameter values, through "all_individual_params" argument. 
    
    ## parameters ##
    @root : root directory of BIDS layout
    @dm_model : model name specification for hBayesDM package. should be same as model name e.g. 'ra_prospect'
    @latent_func : user defined function for calculating latent process. f(single_row_data_frame, model_parameter) -> single_row_data_frame_with_latent_state
    @layout : BIDSLayout by bids package. if not provided, it will be obtained using root info.
    @preprocess : user defined function for modifying behavioral data. f(single_row_data_frame) -> single_row_data_frame_with_modified_behavior_data
    @condition : user defined function for filtering behavioral data. f(single_row_data_frame) -> boolean
    @df_events : pd.DataFrame with 'onset', 'duration', 'modulation'. if not provided, it will be obtained by applyng hBayesDM modeling and user defined functions.
    @all_individual_params : pd.DataFrame with params_name columns and corresponding values for each subject if not provided, it will be obtained by fitting hBayesDM model
    @use_duration : if True use 'duration' column info to make time mask, if False regard gap between consecuting onsets as duration
    @hrf_model : specification for hemodynamic response function, which will be convoluted with event data to make BOLD-like signal
    @normalizer : normalization method to subject-wisely normalize BOLDified signal. "minimax" or "standard" 
    @save : boolean indicating whether save result if True, you will save y.npy, time_mask.npy and additionaly all_individual_params.tsv.
    @save_path : path for saving output. if not provided, BIDS root/derivatives/data will be set as default path
    
    ## return ##
    @dm_model : hBayesDM model.
    @df_events : integrated event DataFrame (preprocessed if not provided) with 'onset','duration','modulation'
    @signals : BOLD-like signal. shape : subject # x (session # x run #) x time length of scan x voxel #
    """

################################################################################
    pbar = tqdm(total=6)
    s = time.time()
    
    if save_path is None:
        sp = Path(layout.derivatives["fMRIPrep"].root) / DEFAULT_SAVE_DIR
    else:
        sp = Path(save_path)
    
    if save and not sp.exists():
        sp.mkdir()
        
################################################################################
# load bids layout

    if layout is None:
        pbar.set_description("loading bids dataset..".ljust(50))
        layout = BIDSLayout(root, derivatives=True)
    else:
        pbar.set_description("loading layout..".ljust(50))

    t_r = layout.get_tr()
<<<<<<< HEAD
    events = layout.get(suffix="events", extension="tsv")

    subjects = layout.get_subjects()
    n_subject = len(subjects)
    n_session = len(layout.get_session())
    n_run = len(layout.get_run())

=======
    events = layout.get(suffix="events", extension="tsv") # this will aggregate all events file path in sorted way.
>>>>>>> 027233a8
    image_sample = nib.load(
        layout.derivatives["fMRIPrep"].get(
            return_type="file",
            suffix="bold",
            extension="nii.gz")[0]
    )
    n_scans = image_sample.shape[-1]
    
    session_exist = True
    if n_session:
        session_exist = False
        by = ["subjID", "run"]
        reshape_target = (n_subject, n_run, n_scans)
    else:
        by = ["subjID", "session", "run"]
        reshape_target = (n_subject, n_session, n_run, n_scans)

    # collecting dataframe data from event files in BIDS layout
    df_events_list = [event.get_df() for event in events]
    # event_info such as id number for subject, session, run 
    event_infos_list = [event.get_entities() for event in events]
    pbar.update(1)
################################################################################
    
    pbar.set_description("adjusting event file columns..".ljust(50))

    df_events_list = [
        _preprocess_event(
            preprocess, condition, df_events, event_infos
        ) for df_events, event_infos in zip(df_events_list, event_infos_list)
    ]
    pbar.update(1)
################################################################################
    
    pbar.set_description("calculating time mask..".ljust(50))
    
    time_masks = []

    for name, group in pd.concat(df_events_list).groupby(by):
        time_masks.append(_get_time_mask(condition, group , n_scans, t_r, use_duration))
    time_masks = np.array(time_masks).reshape(reshape_target)
    
    if save:
        np.save(sp / "time_masks.npy", time_masks)
        
    pbar.update(1)
    pbar.set_description("time mask preproecssing done!".ljust(50))
################################################################################

    if df_events is None: 
        
        # the case user does not provide precalculated bahavioral data
        # calculate latent process using user defined latent function
        
        assert(latent_func is not None)
        
        if all_individual_params is None: 
            
            # the case user does not provide individual model parameter values
            # obtain parameter values using hBayesDM package
            
            assert(dm_model is not None)
            
            pbar.set_description("hbayesdm doing (model: %s)..".ljust(50) % dm_model)
            dm_model = getattr(hbayesdm.models, dm_model)(
                data=pd.concat(df_events_list), **kwargs)
            pbar.update(1)
            all_individual_params = dm_model.all_ind_pars

            if save:
                all_individual_params.to_csv(sp / "all_individual_params.tsv", sep="\t")
                
        else:
            pbar.update(1)
        
        pbar.set_description("calculating modulation..".ljust(50))
        
        # calculate latent process using user defined latent function
        df_events_list =[
            _preprocess_event_latent_state(
                latent_func, condition, df_events,
                    _get_individual_params(
                        event_infos["subject"], all_individual_params)
                    ) for df_events, event_infos in zip(df_events_list, event_infos_list)]
        
        df_events = pd.concat(df_events_list)
        pbar.update(1)
    else:
        pbar.update(2)
################################################################################

    # get boldified signal
    # will be shaped as subject # x run # x n_scan
    # n_scane means the number of time points in fMRI data
    # if there is multiple session, still there would be no dimension indicating sessions info, 
    # but runs will be arranged as grouped by sessions number.
    # e.g. (subj-01, sess-01, run-01,:)
    #      (subj-01, sess-01, run-02,:)
    #                 ...
    #      (subj-01, sess-02, run-01,:)
    #      (subj-01, sess-02, run-02,:)
    #                 ...
    # this order should match with preprocessed fMRI image data
    
    pbar.set_description("modulation signal making..".ljust(50))
    frame_times = t_r * (np.arange(n_scans) + t_r / 2)

<<<<<<< HEAD
    signals = df_events[["onset", "duration", "modulation"]].to_numpy().T
    signals = signals.reshape(-1, n_scans)

    bold_signals = []
    for signal in signals:
        bold_signal, name = compute_regressor(
            exp_condition=signal,
            hrf_model=hrf_model,
            frame_times=frame_times)
        bold_signals.append(bold_signal)

    bold_signals = bold_signals.reshape(n_subject, -1)

    for i in range(bold_signals):
=======
    signals = []
    
    # sanity check
    assert('subjID' in df_events.colums)
    assert('run' in df_events.colums)
    assert('onset' in df_events.columns)
    assert('duration' in df_events.colums)
    assert('modulation' in df_events.colums)
    
    for name0, group0 in df_events.groupby(["subjID"]):
        signal_subject = []
        
        if 'session' in group0.columns and len(group0['session'].unique()) > 1:
            # the case with session 
            for _, groupS in group0.groupby(["session"]):
                for name1, group1 in groupS.groupby(["run"]):
                    exp_condition = group1[["onset", "duration", "modulation"]].to_numpy().T
                    exp_condition = exp_condition.astype(float)
                    signal, name = compute_regressor(
                        exp_condition=exp_condition,
                        hrf_model=hrf_model,
                        frame_times=frame_times)
                    signal_subject.append(signal)
        else:
            for name1, group1 in group0.groupby(["run"]):
                exp_condition = group1[["onset", "duration", "modulation"]].to_numpy().T
                exp_condition = exp_condition.astype(float)
                signal, name = compute_regressor(
                    exp_condition=exp_condition,
                    hrf_model=hrf_model,
                    frame_times=frame_times)
                signal_subject.append(signal)
        
        signal_subject = np.array(signal_subject)
        reshape_target = signal_subject.shape
        
        # method for normalizing signal
        
>>>>>>> 027233a8
        if normalizer == "minmax":
            # using minimum and maximum values to make the value range in [-1,1]
            normalized_signal = minmax_scale(
                bold_signals[i], feature_range=(-1, 1), axis=0, copy=True
            )

        ## TODO ##
        if normalizer == "standard":
<<<<<<< HEAD
            normalized_signal = zscore(bold_signals[i], axis=None)
        else:
            normalized_signal = zscore(bold_signals[i], axis=None)
=======
            # standard normalization by calculating zscore
            normalized_signal = zscore(signal_subject.flatten(),axis=None)
        else:
            # default is using minmax
            normalized_signal = minmax_scale(
                signal_subject.flatten(), feature_range=(-1, 1), axis=0, copy=True
            )
>>>>>>> 027233a8
            
            bold_signals[i] = normalized_signal

    bold_signals = bold_signals.reshape(reshape_target)
    pbar.update(1)
################################################################################

    if save:
        np.save(sp / "y.npy", bold_signals)
        
    pbar.update(1)

################################################################################
# elapsed time check
    pbar.set_description("events preproecssing done!".ljust(50))
    
    e = time.time()
    logging.info(f"time elapsed: {(e-s) / 60:.2f} minutes")

    return dm_model, df_events, bold_signals, time_masks<|MERGE_RESOLUTION|>--- conflicted
+++ resolved
@@ -272,7 +272,7 @@
         pbar.set_description("loading layout..".ljust(50))
 
     t_r = layout.get_tr()
-<<<<<<< HEAD
+    # this will aggregate all events file path in sorted way.
     events = layout.get(suffix="events", extension="tsv")
 
     subjects = layout.get_subjects()
@@ -280,9 +280,6 @@
     n_session = len(layout.get_session())
     n_run = len(layout.get_run())
 
-=======
-    events = layout.get(suffix="events", extension="tsv") # this will aggregate all events file path in sorted way.
->>>>>>> 027233a8
     image_sample = nib.load(
         layout.derivatives["fMRIPrep"].get(
             return_type="file",
@@ -390,7 +387,6 @@
     pbar.set_description("modulation signal making..".ljust(50))
     frame_times = t_r * (np.arange(n_scans) + t_r / 2)
 
-<<<<<<< HEAD
     signals = df_events[["onset", "duration", "modulation"]].to_numpy().T
     signals = signals.reshape(-1, n_scans)
 
@@ -405,46 +401,6 @@
     bold_signals = bold_signals.reshape(n_subject, -1)
 
     for i in range(bold_signals):
-=======
-    signals = []
-    
-    # sanity check
-    assert('subjID' in df_events.colums)
-    assert('run' in df_events.colums)
-    assert('onset' in df_events.columns)
-    assert('duration' in df_events.colums)
-    assert('modulation' in df_events.colums)
-    
-    for name0, group0 in df_events.groupby(["subjID"]):
-        signal_subject = []
-        
-        if 'session' in group0.columns and len(group0['session'].unique()) > 1:
-            # the case with session 
-            for _, groupS in group0.groupby(["session"]):
-                for name1, group1 in groupS.groupby(["run"]):
-                    exp_condition = group1[["onset", "duration", "modulation"]].to_numpy().T
-                    exp_condition = exp_condition.astype(float)
-                    signal, name = compute_regressor(
-                        exp_condition=exp_condition,
-                        hrf_model=hrf_model,
-                        frame_times=frame_times)
-                    signal_subject.append(signal)
-        else:
-            for name1, group1 in group0.groupby(["run"]):
-                exp_condition = group1[["onset", "duration", "modulation"]].to_numpy().T
-                exp_condition = exp_condition.astype(float)
-                signal, name = compute_regressor(
-                    exp_condition=exp_condition,
-                    hrf_model=hrf_model,
-                    frame_times=frame_times)
-                signal_subject.append(signal)
-        
-        signal_subject = np.array(signal_subject)
-        reshape_target = signal_subject.shape
-        
-        # method for normalizing signal
-        
->>>>>>> 027233a8
         if normalizer == "minmax":
             # using minimum and maximum values to make the value range in [-1,1]
             normalized_signal = minmax_scale(
@@ -453,20 +409,9 @@
 
         ## TODO ##
         if normalizer == "standard":
-<<<<<<< HEAD
             normalized_signal = zscore(bold_signals[i], axis=None)
         else:
             normalized_signal = zscore(bold_signals[i], axis=None)
-=======
-            # standard normalization by calculating zscore
-            normalized_signal = zscore(signal_subject.flatten(),axis=None)
-        else:
-            # default is using minmax
-            normalized_signal = minmax_scale(
-                signal_subject.flatten(), feature_range=(-1, 1), axis=0, copy=True
-            )
->>>>>>> 027233a8
-            
             bold_signals[i] = normalized_signal
 
     bold_signals = bold_signals.reshape(reshape_target)
