--- conflicted
+++ resolved
@@ -27,22 +27,13 @@
 
 import logging
 
-
 DEFAULT_SAVE_DIR = 'mvpa'
 
 logging.basicConfig(level=logging.INFO)
 
 
-<<<<<<< HEAD
-def events_preprocess(root, 
-                      hrf_model="glover",
-                      normalizer="minmax",
-                      dm_model=None,
-                      modulation=None, 
-=======
 def events_preprocess(# directory info
                       root,
->>>>>>> 2298865e
                       layout=None,
                       save_path=None,
                       # user-defined functions
@@ -75,9 +66,9 @@
     
     """
     Arguments:
-        root (str or Path) : root directory of BIDS layout
-        layout (BIDSLayout) : BIDSLayout by bids package. if not provided, it will be obtained using root info.
-        save_path (str or Path) : path for saving output. if not provided, BIDS root/derivatives/data will be set as default path      
+        root (str or Path): root directory of BIDS layout
+        layout (BIDSLayout): BIDSLayout by bids package. if not provided, it will be obtained using root info.
+        save_path (str or Path): path for saving output. if not provided, BIDS root/derivatives/data will be set as default path      
         preprocess (func(Series, dict)-> Series)): user defined function for modifying behavioral data. f(single_row_data_frame) -> single_row_data_frame_with_modified_behavior_data
         condition (func(Series)-> boolean)): user defined function for filtering behavioral data. f(single_row_data_frame) -> True or False
         modulation (func(Series, dict)-> Series): user defined function for calculating latent process. f(single_row_data_frame, model_parameter_dict) -> single_row_data_frame_with_latent_state 
@@ -319,7 +310,7 @@
     e = time.time()
     logging.info(f"time elapsed: {(e-s) / 60:.2f} minutes")
 
-    return dm_model, df_events, signals, time_mask
+    return dm_model, df_events, signals, time_mask, layout
 
 
 # todo: remove
@@ -515,6 +506,7 @@
     row['modulation'] = modulation
     
     return row
+
 
 """
 example functions for piva 2019 (ds001882)
