--- conflicted
+++ resolved
@@ -29,11 +29,7 @@
 
 def bids_preprocess(root,
                     save_path=None,
-<<<<<<< HEAD
                     save=True,
-=======
-                    mask_path=None,
->>>>>>> 8a006282
                     zoom=(1, 1, 1),
                     smoothing_fwhm=6,
                     interpolation_func=np.mean,
@@ -49,11 +45,8 @@
 
     pbar.set_description('loading bids dataset..'.ljust(50))
     layout = BIDSLayout(root, derivatives=True)
-<<<<<<< HEAD
     # nii_layout = layout.derivatives['fMRIPrep'].get(return_type='file', suffix='bold', extension='nii.gz')
     # reg_layout = layout.derivatives['fMRIPrep'].get(return_type='file', suffix='regressors', extension='tsv')
-=======
->>>>>>> 8a006282
     
     subjects = layout.get_subjects()
     n_subject = len(subjects)
@@ -76,7 +69,6 @@
         smoothing_fwhm, interpolation_func, standardize
     )
     pbar.update(1)
-<<<<<<< HEAD
 ################################################################################
 # setting parameter
 
@@ -145,59 +137,6 @@
 ################################################################################
 # elapsed time check
     pbar.set_description('bids preprocessing done!'.ljust(50))
-=======
-
-    pbar.set_description('image preprocessing using %d cores..'.center(40) % ncore)
-    
-    
-    nii_layout = {subject_id:layout.derivatives['fMRIPrep'].get(subject=subject_id, 
-                                                                 return_type='file', 
-                                                                 suffix='bold', 
-                                                                 extension='nii.gz') for subject_id in layout.get_subjects()}
-    
-    reg_layout = {subject_id:layout.derivatives['fMRIPrep'].get(subject=subject_id, 
-                                                                return_type='file', 
-                                                                suffix='regressors', 
-                                                                extension='tsv') for subject_id in layout.get_subjects()}
-    
-    params = {subject_id:[[z[0], z[1], motion_confounds, masker, masked_data, i] 
-                          for i, z in enumerate(zip(nii_layout[subject_id], reg_layout[subject_id]))] 
-                          for subject_id in layout.get_subjects()}
-    
-    if save_path is None:
-        sp = root / 'derivatives'/ 'data'
-    else:
-        sp = Path(save_path)
-            
-    if not sp.exists():
-        sp.mkdir()
-            
-            
-    nib.save(masked_data, sp / 'masked_data.nii.gz')        
-    meta_info ={}
-    
-    for subject_id in layout.get_subjects():
-        with ProcessPoolExecutor() as executor:
-            X = np.array(list(executor.map(image_preprocess, params[subject_id])))
-            
-            # run number can be different among subjects. 
-            
-            '''
-            if n_session != 0:
-                X = X.reshape(n_session, n_run, -1, m_true.shape[0])
-            else:
-                X = X.reshape(n_run, -1, m_true.shape[0])
-            '''
-        meta_info[f'sub_{subject_id}'] = 
-        pbar.set_description('file saving..'.center(40))
-        np.save(sp / f'X_{subject_id}.npy', X)
-    
-    
-    
-    with open(sp /'meta_info.json','w') as f:
-        json.dump(meta_info,f)
-            
->>>>>>> 8a006282
     pbar.update(1)
 
     e = time.time()
