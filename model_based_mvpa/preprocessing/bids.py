#!/usr/bin/env python3
# -*- coding: utf-8 -*-

"""
@author: Yedarm Seong
@contact: mybirth0407@gmail.com
@last modification: 2020.11.12
"""

import os
import numpy as np
from pathlib import Path
import json

import bids
from bids import BIDSLayout, BIDSValidator

from concurrent.futures import ProcessPoolExecutor, as_completed
import time
from tqdm import tqdm
from .fMRI import *

import logging


bids.config.set_option('extension_initial_dot', True)
logging.basicConfig(level=logging.INFO)


def bids_preprocess(root,
                    save_path=None,
                    save=True,
                    zoom=(1, 1, 1),
                    smoothing_fwhm=6,
                    interpolation_func=np.mean,
                    motion_confounds=['trans_x', 'trans_y', 'trans_z', 'rot_x', 'rot_y', 'rot_z'],
                    p_value=0.05,
                    task_name='task-zero',
                    standardize=True):

    pbar = tqdm(total=6)
    s = time.time()
################################################################################
# load bids layout

    pbar.set_description('loading bids dataset..'.ljust(50))
    layout = BIDSLayout(root, derivatives=True)
    # nii_layout = layout.derivatives['fMRIPrep'].get(return_type='file', suffix='bold', extension='nii.gz')
    # reg_layout = layout.derivatives['fMRIPrep'].get(return_type='file', suffix='regressors', extension='tsv')
    
    subjects = layout.get_subjects()
    n_subject = len(subjects)
    n_session = len(layout.get_session())
    n_run = len(layout.get_run())
    pbar.update(1)
################################################################################
# make masked data

    pbar.set_description('making custom masked data..'.ljust(50))
    root = Path(root)
    
    if mask_path is None:
        #mask_path = Path(layout.derivatives['fMRIPrep'].root) / 'mask'
        mask_path = None
    else:
        mask_path = Path(mask_path)
        
    masked_data, masker, m_true = custom_masking(
        mask_path, p_value, zoom,
        smoothing_fwhm, interpolation_func, standardize
    )
        
    pbar.update(1)
################################################################################
# setting parameter

<<<<<<< HEAD
    pbar.set_description('image preprocessing using %d cores..'.center(40) % ncore)
        
    
    nii_layout = {subject_id:layout.derivatives['fMRIPrep'].get(subject=subject_id, 
                                                                 return_type='file', 
                                                                 suffix='bold', 
                                                                 extension='nii.gz') for subject_id in layout.get_subjects()}
    
    reg_layout = {subject_id:layout.derivatives['fMRIPrep'].get(subject=subject_id, 
                                                                return_type='file', 
                                                                suffix='regressors', 
                                                                extension='tsv') for subject_id in layout.get_subjects()}
    
    params = {subject_id:[[z[0], z[1], motion_confounds, masker, masked_data, i] 
                          for i, z in enumerate(zip(nii_layout[subject_id], reg_layout[subject_id]))] 
                          for subject_id in layout.get_subjects()}
    
=======
    pbar.set_description('image preprocessing - parameter setting..'.ljust(50))

    params = []
    for subject in subjects:
        nii_layout = layout.derivatives['fMRIPrep'].get(
            subject=subject, return_type='file', suffix='bold',
            extension='nii.gz'
        )
        reg_layout = layout.derivatives['fMRIPrep'].get(
            subject=subject, return_type='file', suffix='regressors',
            extension='tsv'
        )

        param = [nii_layout, reg_layout, motion_confounds,
                 masker, masked_data, subject]
        params.append(param)

    assert len(params) == n_subject, 'length of params list and the number of subjects are not validate'
    pbar.update(1)
################################################################################
# create path for data

    pbar.set_description('image preprocessing - making path..'.ljust(50))
>>>>>>> 6725d168
    if save_path is None:
        sp = Path(layout.derivatives['fMRIPrep'].root) / 'data'
    else:
        sp = Path(save_path)
        
    if not sp.exists():
        sp.mkdir()
<<<<<<< HEAD
            
            
    nib.save(masked_data, sp / 'masked_data.nii.gz')        
    meta_info ={}
    
    for subject_id in layout.get_subjects():
        with ProcessPoolExecutor() as executor:
            X = np.array(list(executor.map(image_preprocess, params[subject_id])))
            
            # run number can be different among subjects. 
            
            '''
            if n_session != 0:
                X = X.reshape(n_session, n_run, -1, m_true.shape[0])
            else:
                X = X.reshape(n_run, -1, m_true.shape[0])
            '''
        
        pbar.set_description('file saving..'.center(40))
        np.save(sp / f'X_{subject_id}.npy', X)
    
    
    
    with open(sp /'meta_info.json','w') as f:
        json.dump(meta_info,f)
            
=======

    nib.save(masked_data, sp / 'masked_data.nii.gz')
>>>>>>> 6725d168
    pbar.update(1)
################################################################################
# image preprocessing using mutli process and thread

    pbar.set_description('image preprocessing - fMRI data..'.ljust(50))
    X = []

    # todo: 
    chunk_size = int(np.log10(n_subject * n_run)) if n_session == 0 \
                    else int(np.log10(n_subject * n_session * n_run))
    chunk_size += 1

    params_chunks = [params[i:i + chunk_size] for i in range(0, len(params), chunk_size)]

    for i, params_chunk in enumerate(params_chunks):
        with ProcessPoolExecutor(max_workers=chunk_size) as executor:
            future_result = {
                executor.submit(
                    image_preprocess_mt, param, n_run): param for param in params_chunk
            }

            for future in as_completed(future_result):
                data, subject = future.result()
                np.save(sp / f'X_{subject}.npy', data)
                X.append(data)
            pbar.set_description(
                f'image preprocessing - fMRI data {i+1} / {len(params_chunks)}..'.ljust(50))

    X = np.array(X)
    pbar.update(1)
################################################################################
# elapsed time check
    pbar.set_description('bids preprocessing done!'.ljust(50))
    pbar.update(1)

    e = time.time()
    logging.info(f'time elapsed: {(e-s) / 60:.2f} minutes')
    logging.info(f'result\nmasking data shape: {masked_data.shape}\n'
               + f'number of voxels: {m_true.shape}')

    return X, masked_data, layout<|MERGE_RESOLUTION|>--- conflicted
+++ resolved
@@ -74,25 +74,6 @@
 ################################################################################
 # setting parameter
 
-<<<<<<< HEAD
-    pbar.set_description('image preprocessing using %d cores..'.center(40) % ncore)
-        
-    
-    nii_layout = {subject_id:layout.derivatives['fMRIPrep'].get(subject=subject_id, 
-                                                                 return_type='file', 
-                                                                 suffix='bold', 
-                                                                 extension='nii.gz') for subject_id in layout.get_subjects()}
-    
-    reg_layout = {subject_id:layout.derivatives['fMRIPrep'].get(subject=subject_id, 
-                                                                return_type='file', 
-                                                                suffix='regressors', 
-                                                                extension='tsv') for subject_id in layout.get_subjects()}
-    
-    params = {subject_id:[[z[0], z[1], motion_confounds, masker, masked_data, i] 
-                          for i, z in enumerate(zip(nii_layout[subject_id], reg_layout[subject_id]))] 
-                          for subject_id in layout.get_subjects()}
-    
-=======
     pbar.set_description('image preprocessing - parameter setting..'.ljust(50))
 
     params = []
@@ -116,7 +97,6 @@
 # create path for data
 
     pbar.set_description('image preprocessing - making path..'.ljust(50))
->>>>>>> 6725d168
     if save_path is None:
         sp = Path(layout.derivatives['fMRIPrep'].root) / 'data'
     else:
@@ -124,37 +104,8 @@
         
     if not sp.exists():
         sp.mkdir()
-<<<<<<< HEAD
-            
-            
-    nib.save(masked_data, sp / 'masked_data.nii.gz')        
-    meta_info ={}
-    
-    for subject_id in layout.get_subjects():
-        with ProcessPoolExecutor() as executor:
-            X = np.array(list(executor.map(image_preprocess, params[subject_id])))
-            
-            # run number can be different among subjects. 
-            
-            '''
-            if n_session != 0:
-                X = X.reshape(n_session, n_run, -1, m_true.shape[0])
-            else:
-                X = X.reshape(n_run, -1, m_true.shape[0])
-            '''
-        
-        pbar.set_description('file saving..'.center(40))
-        np.save(sp / f'X_{subject_id}.npy', X)
-    
-    
-    
-    with open(sp /'meta_info.json','w') as f:
-        json.dump(meta_info,f)
-            
-=======
 
     nib.save(masked_data, sp / 'masked_data.nii.gz')
->>>>>>> 6725d168
     pbar.update(1)
 ################################################################################
 # image preprocessing using mutli process and thread
@@ -187,6 +138,7 @@
     pbar.update(1)
 ################################################################################
 # elapsed time check
+
     pbar.set_description('bids preprocessing done!'.ljust(50))
     pbar.update(1)
 
