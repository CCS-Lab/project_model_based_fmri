#!/usr/bin/env python3
# -*- coding: utf-8 -*-

"""
@author: Yedarm Seong, Cheoljun cho
@contact: mybirth0407@gmail.com
          cjfwndnsl@gmail.com
@last modification: 2020.11.13
"""

import logging
import time
from concurrent.futures import ProcessPoolExecutor, as_completed
from pathlib import Path

import numpy as np

import bids
from bids import BIDSLayout
from tqdm import tqdm
<<<<<<< HEAD
=======
from .fMRI import *
from ..utils import config

import logging
>>>>>>> e5f24441

from .fMRI import *  # TODO: avoid `import *` so to clarify the dependency

bids.config.set_option("extension_initial_dot", True)
logging.basicConfig(level=logging.INFO)


def bids_preprocess(root,  # path info
                    layout=None,
                    save_path=None,
                    # ROI masking specification
                    mask_path=None,
                    threshold=2.58,
                    # preprocessing specification
                    zoom=(2, 2, 2),
                    smoothing_fwhm=6,
                    interpolation_func=np.mean,
                    standardize=True,
                    motion_confounds=["trans_x", "trans_y",
                                      "trans_z", "rot_x", "rot_y", "rot_z"],
                    # multithreading option
                    ncore=2,
                    nthread=2,
                    # other specification
                    save=True):
    """
    This function is implemented to preprocess fMRI image data in BIDS layout. 
    The major goals of this function are 1) remove motion artifacts and drift,2) reduce dimensionality by masking and pooling, and 3) re-organize data for fitting MVPA model.
    1) is done by wrapping functions in nilearn package.
    2) is important as the high dimensionality is an obstacle for fitting regression model, in terms of both computing time and optimization.
    To do so, here, mask images (downloaded from Neurosynth by user) are integrated to make a binary voxel-wise mask. So only voxel with mask value of 1 will survive, reducing the total number of voxels. 
    For 3), the preprocessed image will be saved subject-wisely.
    Also, to reduce total computing time, parallel computing is utilized in this function.

    Arguments:
        root (str or Path) : root directory of BIDS layout
        layout (BIDSLayout): BIDSLayout by bids package. if not provided, it will be obtained using root info.
        save_path (str or Path): path for saving output. if not provided, BIDS root/derivatives/data will be set as default path      
        mask_path (str or Path): path for mask file with nii.gz format. encourage get files from Neurosynth
        threshold (float): threshold for binarize masks
        zoom ((float,float,float)): zoom window to reduce the spatial dimension. the dimension will be reduced by the factor of corresponding axis.
                                    e.g. (2,2,2) will make the dimension half in all directions.
        smoothing_fwhm (int): the amount of gaussian smoothing. if None, image will not be smoothed.
        interpolation_func (numpy.func): to calculate representative value in the zooming window. e.g. numpy.mean, numpy.max
                                         e.g. zoom=(2,2,2) and interpolation_func=np.mean will convert 2x2x2 cube to a single value of its mean.
        standardize (boolean): if true, conduct gaussian normalization 
        motion_confounds (list[str]): list of name indicating motion confound names in confounds tsv file
        ncore (int): number of core 
        nthread (int): number of thread
    Return:
        voxel_mask (Nifti1Image): nifti image for voxel-wise binary mask
        masker (NiftiMasker): masker object. fitted and used for correcting motion confounds, and masking.
        layout (BIDSLayout): loaded layout. 
    """

    pbar = tqdm(total=6)
    s = time.time()

    ###########################################################################
    # load bids layout

    if layout is None:
        pbar.set_description("loading bids dataset..".ljust(50))
        layout = BIDSLayout(root, derivatives=True)
    else:
        pbar.set_description("loading layout..".ljust(50))

    subjects = layout.get_subjects()
    n_subject = len(subjects)
    n_session = len(layout.get_session())
    n_run = len(layout.get_run())
    pbar.update(1)

    ###########################################################################
    # make voxel mask

    pbar.set_description("making custom voxel mask..".ljust(50))
    root = Path(root)

    if mask_path is None:
<<<<<<< HEAD
        mask_path = Path(
            layout.derivatives["fMRIPrep"].root) / DEFAULT_MASK_DIR

    # TODO: where does `custom_masking` come from?
=======
        mask_path = Path(layout.derivatives["fMRIPrep"].root) / config.DEFAULT_MASK_DIR
    
>>>>>>> e5f24441
    voxel_mask, masker = custom_masking(
        mask_path, threshold, zoom,
        smoothing_fwhm, interpolation_func, standardize
    )

    pbar.update(1)

    ###########################################################################
    # setting parameter

    pbar.set_description("image preprocessing - parameter setting..".ljust(50))

    params = []
    for subject in subjects:
        nii_layout = layout.derivatives["fMRIPrep"].get(
            subject=subject, return_type="file", suffix="bold",
            extension="nii.gz"
        )
        reg_layout = layout.derivatives["fMRIPrep"].get(
            subject=subject, return_type="file", suffix="regressors",
            extension="tsv"
        )

        param = [nii_layout, reg_layout, motion_confounds,
                 masker, voxel_mask, subject]
        params.append(param)

    assert len(params) == n_subject, (
        "The length of params list and number of subjects are not validated."
    )
    pbar.update(1)

    ###########################################################################
    # create path for data

    pbar.set_description("image preprocessing - making path..".ljust(50))
    if save_path is None:
        sp = Path(layout.derivatives["fMRIPrep"].root) / config.DEFAULT_SAVE_DIR
    else:
        sp = Path(save_path)
<<<<<<< HEAD

    # TODO: where does `nib` come from?
    nib.save(voxel_mask, sp / VOXEL_MASK_FILENAME)
=======
        
    nib.save(voxel_mask, sp / config.DEFAULT_VOXEL_MASK_FILENAME)
>>>>>>> e5f24441
    pbar.update(1)

    ###########################################################################
    # image preprocessing using mutli-processing and threading

    pbar.set_description("image preprocessing - fMRI data..".ljust(50))
    X = []

    ## Todo ##
    chunk_size = 4 if nthread > 4 else ncore

    params_chunks = [params[i:i + chunk_size]
                     for i in range(0, len(params), chunk_size)]

    for i, params_chunk in enumerate(params_chunks):
        with ProcessPoolExecutor(max_workers=chunk_size) as executor:
            # TODO: where does `image_preprocess_mt` come from?
            future_result = {
                executor.submit(
                    image_preprocess_mt, param, n_run): param for param in params_chunk
            }

            for future in as_completed(future_result):
                data, subject = future.result()
                np.save(sp / f"{config.DEFAULT_FEATURE_PREFIX}_{subject}.npy", data)
                X.append(data)

            pbar.set_description(
                f"image preprocessing - fMRI data {i+1} / {len(params_chunks)}..".ljust(50))

    X = np.array(X)
    pbar.update(1)

    ################################################################################
    # elapsed time check

    pbar.set_description("bids preprocessing done!".ljust(50))
    pbar.update(1)

    e = time.time()
    logging.info(f"time elapsed: {(e-s) / 60:.2f} minutes")

    # TODO: where does `m_true` come from?
    logging.info(f"result\nmasking data shape: {voxel_mask.shape}\n"
                 + f"number of voxels: {m_true.shape}")

    return X, voxel_mask, layout<|MERGE_RESOLUTION|>--- conflicted
+++ resolved
@@ -18,15 +18,12 @@
 import bids
 from bids import BIDSLayout
 from tqdm import tqdm
-<<<<<<< HEAD
-=======
-from .fMRI import *
+
+from .fMRI import custom_masking, image_preprocess, image_preprocess_mt
 from ..utils import config
 
 import logging
->>>>>>> e5f24441
 
-from .fMRI import *  # TODO: avoid `import *` so to clarify the dependency
 
 bids.config.set_option("extension_initial_dot", True)
 logging.basicConfig(level=logging.INFO)
@@ -105,15 +102,9 @@
     root = Path(root)
 
     if mask_path is None:
-<<<<<<< HEAD
-        mask_path = Path(
-            layout.derivatives["fMRIPrep"].root) / DEFAULT_MASK_DIR
-
     # TODO: where does `custom_masking` come from?
-=======
         mask_path = Path(layout.derivatives["fMRIPrep"].root) / config.DEFAULT_MASK_DIR
-    
->>>>>>> e5f24441
+      
     voxel_mask, masker = custom_masking(
         mask_path, threshold, zoom,
         smoothing_fwhm, interpolation_func, standardize
@@ -154,14 +145,9 @@
         sp = Path(layout.derivatives["fMRIPrep"].root) / config.DEFAULT_SAVE_DIR
     else:
         sp = Path(save_path)
-<<<<<<< HEAD
-
+        
     # TODO: where does `nib` come from?
-    nib.save(voxel_mask, sp / VOXEL_MASK_FILENAME)
-=======
-        
     nib.save(voxel_mask, sp / config.DEFAULT_VOXEL_MASK_FILENAME)
->>>>>>> e5f24441
     pbar.update(1)
 
     ###########################################################################
