#!/usr/bin/env python3
# -*- coding: utf-8 -*-

"""
@author: Yedarm Seong
@contact: mybirth0407@gmail.com
@last modification: 2020.11.12
"""

import os
import numpy as np
from pathlib import Path

import bids
from bids import BIDSLayout, BIDSValidator

from concurrent.futures import ProcessPoolExecutor, as_completed
import time
from tqdm import tqdm
from .fMRI import *

import logging


bids.config.set_option('extension_initial_dot', True)
logging.basicConfig(level=logging.INFO)


def bids_preprocess(root,
                    save_path=None,
                    save=True,
                    zoom=(1, 1, 1),
                    smoothing_fwhm=6,
                    interpolation_func=np.mean,
                    motion_confounds=['trans_x', 'trans_y', 'trans_z', 'rot_x', 'rot_y', 'rot_z'],
                    p_value=0.05,
                    task_name='task-zero',
                    standardize=True):

    pbar = tqdm(total=6)
    s = time.time()
################################################################################
# load bids layout

    pbar.set_description('loading bids dataset..'.ljust(50))
    layout = BIDSLayout(root, derivatives=True)
    # nii_layout = layout.derivatives['fMRIPrep'].get(return_type='file', suffix='bold', extension='nii.gz')
    # reg_layout = layout.derivatives['fMRIPrep'].get(return_type='file', suffix='regressors', extension='tsv')
    
    subjects = layout.get_subjects()
    n_subject = len(subjects)
    n_session = len(layout.get_session())
    n_run = len(layout.get_run())
    pbar.update(1)
################################################################################
# make masked data

    pbar.set_description('making custom masked data..'.ljust(50))
    root = Path(root)
<<<<<<< HEAD
    mask_path = Path(layout.derivatives['fMRIPrep'].root) / 'mask'

=======
    
    if mask_path is None:
        #mask_path = Path(layout.derivatives['fMRIPrep'].root) / 'mask'
        mask_path = None
    else:
        mask_path = Path(mask_path)
        
>>>>>>> e9c96821
    masked_data, masker, m_true = custom_masking(
        mask_path, p_value, zoom,
        smoothing_fwhm, interpolation_func, standardize
    )
        
    pbar.update(1)
################################################################################
# setting parameter

    pbar.set_description('image preprocessing - parameter setting..'.ljust(50))

    params = []
    for subject in subjects:
        nii_layout = layout.derivatives['fMRIPrep'].get(
            subject=subject, return_type='file', suffix='bold',
            extension='nii.gz'
        )
        reg_layout = layout.derivatives['fMRIPrep'].get(
            subject=subject, return_type='file', suffix='regressors',
            extension='tsv'
        )

        param = [nii_layout, reg_layout, motion_confounds,
                 masker, masked_data, subject]
        params.append(param)

    assert len(params) == n_subject, 'length of params list and the number of subjects are not validate'
    pbar.update(1)
################################################################################
# create path for data

    pbar.set_description('image preprocessing - making path..'.ljust(50))
    if save_path is None:
        sp = Path(layout.derivatives['fMRIPrep'].root) / 'data'
    else:
        sp = Path(save_path)
        
    if not sp.exists():
        sp.mkdir()

    nib.save(masked_data, sp / 'masked_data.nii.gz')
    pbar.update(1)
################################################################################
# image preprocessing using mutli process and thread

    pbar.set_description('image preprocessing - fMRI data..'.ljust(50))
    X = []

    # todo: 
    chunk_size = int(np.log10(n_subject * n_run)) if n_session == 0 \
                    else int(np.log10(n_subject * n_session * n_run))
    chunk_size += 1

    params_chunks = [params[i:i + chunk_size] for i in range(0, len(params), chunk_size)]

    for i, params_chunk in enumerate(params_chunks):
        with ProcessPoolExecutor(max_workers=chunk_size) as executor:
            future_result = {
                executor.submit(
                    image_preprocess_mt, param, n_run): param for param in params_chunk
            }

            for future in as_completed(future_result):
                data, subject = future.result()
                np.save(sp / f'X_{subject}.npy', data)
                X.append(data)
            pbar.set_description(
                f'image preprocessing - fMRI data {i+1} / {len(params_chunks)}..'.ljust(50))

    X = np.array(X)
    pbar.update(1)
################################################################################
# elapsed time check

    pbar.set_description('bids preprocessing done!'.ljust(50))
    pbar.update(1)

    e = time.time()
    logging.info(f'time elapsed: {(e-s) / 60:.2f} minutes')
    logging.info(f'result\nmasking data shape: {masked_data.shape}\n'
               + f'number of voxels: {m_true.shape}')

    return X, masked_data, layout<|MERGE_RESOLUTION|>--- conflicted
+++ resolved
@@ -57,18 +57,8 @@
 
     pbar.set_description('making custom masked data..'.ljust(50))
     root = Path(root)
-<<<<<<< HEAD
     mask_path = Path(layout.derivatives['fMRIPrep'].root) / 'mask'
-
-=======
     
-    if mask_path is None:
-        #mask_path = Path(layout.derivatives['fMRIPrep'].root) / 'mask'
-        mask_path = None
-    else:
-        mask_path = Path(mask_path)
-        
->>>>>>> e9c96821
     masked_data, masker, m_true = custom_masking(
         mask_path, p_value, zoom,
         smoothing_fwhm, interpolation_func, standardize
