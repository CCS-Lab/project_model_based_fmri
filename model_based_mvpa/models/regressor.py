#!/usr/bin/env python3
# -*- coding: utf-8 -*-

"""
@main author: Cheol Jun Cho
@code optimization: Yedarm Seong
@contact: cjfwndnsl@gmail.com
          mybirth0407@gmail.com
@last modification: 2020.11.03
"""

import numpy as np
from tqdm import tqdm

import tensorflow as tf
from tensorflow import keras as K
from tensorflow.keras import Sequential, layers, losses, optimizers, datasets
from tensorflow.keras.layers import Dense, BatchNormalization, ReLU, Dropout
from tensorflow.keras.regularizers import l1_l2
from tensorflow.keras.callbacks import  ModelCheckpoint,EarlyStopping

from sklearn.model_selection import train_test_split
from sklearn.metrics import mean_squared_error

from scipy.stats import ttest_1samp
from ..data import loader
from glmnet import ElasticNet

import logging


logging.basicConfig(level=logging.INFO)


def _get_map(train_generator,
            val_generator,
            model,
            model2actmap_fun,
            val_threshold):
    
    train_generator.on_epoch_end()
    for i in range(len(train_generator)):
        X,y = train_generator.__getitem__(i)
        model.fit(X,y,verbose=0)
        
    preds = []
    answers = []
    for i in range(len(val_generator)):
        X,y = val_generator.__getitem__(i)
        preds.append(model.predict(X))
        answers.append(y)
        
    preds = np.concatenate(preds,0).flatten()
    answers = np.concatenate(answers,0).flatten()
    
    mse = mean_squared_error(preds, answers)
    if mse < val_threshold :
        actmap = model2actmap_fun(model)
    else:
        actmap = None
        
    return mse, actmap


def mlp_regression_v2(X, y,
                   save_path=None,
                   layer_dims=[1024,1024],
                   activation_func='linear',
                   dropout_rate=0.5,
                   epochs=100,
                   patience=10,
                   batch_size=64,
                   N=15,
                   verbose=0):
    
    if verbose > 0:
        logging.info('start running')
        
    coefs = []

    for i in range(N):
        
        ids = np.arange(X.shape[0])
        
        train_ids, test_ids = train_test_split(
            ids, test_size=0.2, random_state=42 + (i * i)
        )
        
        train_steps = len(train_ids) // batch_size
        val_steps = len(test_ids) // batch_size

        X_train = X[train_ids]
        X_test = X[test_ids]
        y_train = y[train_ids]
        y_test = y[test_ids]

        train_generator = loader.DataGenerator(X_train, y_train, batch_size, shuffle=True)
        val_generator = loader.DataGenerator(X_test, y_test, batch_size, shuffle=False)
        
        
        model = Sequential()
        model.add(Dense(layer_dims[0],
                        activation=activation_func, input_shape=(X.shape[-1],),
                        use_bias=False)
        )
        model.add(Dropout(dropout_rate))

        for dim in layer_dims[1:]:
            model.add(Dense(dim, activation=activation_func, use_bias=False))
            model.add(Dropout(dropout_rate))

        model.add(Dense(1, activation='linear',use_bias=True))
        model.compile(loss='mse', optimizer='adam')
        
        def model2actmap_fun(model):
            weights = []
            for layer in model.layers:
                if 'dense' not in layer.name:
                    continue
                weights.append(layer.get_weights()[0])

            coef = weights[0]
            for weight in weights[1:]:
                coef = np.matmul(coef,weight)
                
            return coef.ravel()
        
        best_mse = 10000
        patience_cnt = 0
        #bin_rolling_i = 0
        #bin_dict = {}
        mse_to_actmap = {(best_mse+i):None for i in range(patience)}
        
        for e in range(epochs):
            if patience_cnt > patience:
                break
                
            val_threshold = max(mse_to_actmap.keys())
            mse,act_map = _get_map(train_generator,
                                val_generator,
                                model,
                                model2actmap_fun,
                                val_threshold)
            
            if act_map is not None:
                mse_to_actmap[mse] = act_map
                del mse_to_actmap[val_threshold]

            #bin_dict[bin_rolling_i] = act_map
            #bin_rolling_i += 1
            #bin_rolling_i = bin_rolling_i % patience
            
            if mse < best_mse:
                best_mse = mse
                patience_cnt = 0
            else:
                patience_cnt += 1
            
        errors = []
        for mse, am in mse_to_actmap.items():
            coefs.append(am)
            errors.append(mse) 
            
        error = np.array(errors).mean()
        
        #for _, am in bin_dict.items():
            #coefs.append(am)
            
        if verbose > 0:
            logging.info(f'[{i+1}/{N}] - mse: {error:.04f}')

    coefs = np.array(coefs)
    
    # coefs : N x voxel #
    return coefs
    
        
def mlp_regression(X, y,
                   save_path=None,
                   layer_dims=[1024,1024],
                   activation_func='linear',
                   dropout_rate=0.5,
                   epochs=100,
                   patience=10,
                   batch_size=64,
                   N=15,
                   verbose=0,
                   n_jobs=0):
    
    if verbose > 0:
        logging.info('start running')
        
    coefs = []

    for i in range(N):
        ids = np.arange(X.shape[0])
        #data_N = min(max_use_sample_N,X.shape[0])
        #np.random.shuffle(ids)
        #ids = ids[:data_N]
        train_ids, test_ids = train_test_split(
            ids, test_size=0.2, random_state=42 + (i * i)
        )
        train_steps = len(train_ids) // batch_size
        val_steps = len(test_ids) // batch_size

        X_train = X[train_ids]
        X_test = X[test_ids]
        y_train = y[train_ids]
        y_test = y[test_ids]

        train_generator = loader.DataGenerator(X_train, y_train, batch_size, shuffle=True)
        val_generator = loader.DataGenerator(X_test, y_test, batch_size, shuffle=False)
        
        bst_model_path = f'temp_{i}_best_mlp.h5'
        mc = ModelCheckpoint(
            bst_model_path,
            save_best_only=True, save_weights_only=True,
            monitor='val_loss', mode='min'
        )
        es = EarlyStopping(monitor='val_loss', patience=patience)
        #adam= optimizers.Adam(lr=0.0005, decay=0)
        
        model = Sequential()
        model.add(Dense(layer_dims[0],
                        activation=activation_func, input_shape=(X.shape[-1],),
                        use_bias=False)
        )
        model.add(Dropout(dropout_rate))
        
        for dim in layer_dims[1:]:
            model.add(Dense(dim, activation=activation_func, use_bias=False))
            model.add(Dropout(dropout_rate))

        model.add(Dense(1, activation='linear', use_bias=True))
        model.compile(loss='mse', optimizer='adam')

        model.fit(train_generator, batch_size=batch_size,
                  epochs=epochs,
                  verbose=0,
                  callbacks=[mc, es],
                  validation_data=val_generator,
                  steps_per_epoch=train_steps,
                  validation_steps=val_steps)

        model.load_weights(bst_model_path)

        # results = model.evaluate(X_test, y_test)
        y_pred = model.predict(X_test)
        error = mean_squared_error(y_pred, y_test)

        if verbose > 0:
            logging.info(f'[{i+1}/{N}] - mse: {error:.04f}')
            
        weights = []
        for layer in model.layers:
            if 'dense' not in layer.name:
                continue
            weights.append(layer.get_weights()[0])

        coef = weights[0]
        for weight in weights[1:]:
            coef = np.matmul(coef,weight)
        coefs.append(coef.ravel())

    coefs = np.array(coefs)
    
    # coefs : N x voxel #
    return coefs
    

<<<<<<< HEAD
def penalized_linear_regression(X, y,
                                alpha=0.001, # mixing parameter
                                lambda_par=0.8, # shrinkage parameter
                                epochs=100,
                                patience=30,
                                batch_size=256,
                                N=15,
                                verbose=0):
=======
def penalized_linear_regression(X, y, 
                         alpha=0.001, # mixing parameter
                         lambda_par=0.8, # shrinkage parameter
                         epochs=100,
                         patience=30,
                         batch_size=256,
                         N=15,
                         verbose=0):
>>>>>>> 8a006282
    
    if verbose > 0:
        logging.info('start running')
        
    coefs = []

    for i in range(N):
        ids = np.arange(X.shape[0])
        #data_N = min(max_use_sample_N,X.shape[0])
        #np.random.shuffle(ids)
        #ids = ids[:data_N]
        
        train_ids, test_ids = train_test_split(
            ids, test_size=0.2, random_state=42 + (i * i))
        train_steps = len(train_ids) // batch_size
        val_steps = len(test_ids) // batch_size

        X_train = X[train_ids]
        X_test = X[test_ids]
        y_train = y[train_ids]
        y_test = y[test_ids]

        train_generator = loader.DataGenerator(X_train, y_train, batch_size, shuffle=True)
        val_generator = loader.DataGenerator(X_test, y_test, batch_size, shuffle=False)

        bst_model_path = f'temp_{i}_best_mlp.h5'
        es = EarlyStopping(monitor='val_loss', patience=patience)
        mc = ModelCheckpoint(bst_model_path,
                             save_best_only=True,
                             save_weights_only=True,
                             monitor='val_loss',
                             mode='min')

        kernel_regularizer = l1_l2(lambda_par * alpha, lambda_par * (1 - alpha) / 2)
        #adam= optimizers.Adam(lr=0.0005, decay= 0)
        model = Sequential()
        model.add(Dense(1, activation='linear', input_shape=(X.shape[-1]),
                        use_bias=True, kernel_regularizer=kernel_regularizer))
        model.compile(loss='mse', optimizer='adam')

        model.fit(train_generator,
                  batch_size=batch_size,
                  epochs=epochs,
                  verbose=0,
                  callbacks=[mc, es],
                  validation_data=val_generator,
                  steps_per_epoch=train_steps,
                  validation_steps=val_steps)

        model.load_weights(bst_model_path)

        y_pred = model.predict(X_test)
        error = mean_squared_error(y_pred, y_test)

        if verbose > 0:
            logging.info(f'[{i+1}/{N}] - mse: {error:.04f}')

        coef = model.layers[0].get_weights()[0] 
        coefs.append(coef.ravel())

    coefs = np.array(coefs)
    
    # coefs : N x voxel #
    return coefs

<<<<<<< HEAD

def elasticnet(X, y,
               alpha=0.001,
               n_jobs=16,
               N=3,
               verbose=0):
=======
def elasticnet(X, y, 
             alpha=0.001,
             n_jobs=16,
             N=3,
             verbose=0):
>>>>>>> 8a006282
    
    if verbose > 0:
        logging.info('start running')
        
    coefs = []

    for i in range(N):
<<<<<<< HEAD
        model = ElasticNet(alpha=alpha, n_jobs=n_jobs)
        model = model.fit(X, y)
        coefs.append(model.coef_)
        
        if verbose > 0:
            logging.info(f'[{i+1}/{N}] - tuned_lambda: {model.lambda_max_:.04f}')
=======
        ids = np.arange(X.shape[0])
        #data_N = min(max_use_sample_N,X.shape[0])
        #np.random.shuffle(ids)
        #ids = ids[:data_N]
        X_data = X #[ids]
        y_data  = y #[ids]
        model = ElasticNet(alpha = alpha, n_jobs =n_jobs)
        model = model.fit(X_data,y_data)
        y_pred = model.predict(X_data).flatten()
        error = mean_squared_error(y_pred, y_data)
        
        coefs.append(model.coef_.ravel())
        
        if verbose > 0:
            logging.info(f'[{i+1}/{N}] - lambda_best: {model.lambda_best_:.03f}/ mse: {error:.04f}')

>>>>>>> 8a006282

    coefs = np.array(coefs)
    
    # coefs : N x voxel #
    return coefs
<|MERGE_RESOLUTION|>--- conflicted
+++ resolved
@@ -268,7 +268,6 @@
     return coefs
     
 
-<<<<<<< HEAD
 def penalized_linear_regression(X, y,
                                 alpha=0.001, # mixing parameter
                                 lambda_par=0.8, # shrinkage parameter
@@ -277,16 +276,6 @@
                                 batch_size=256,
                                 N=15,
                                 verbose=0):
-=======
-def penalized_linear_regression(X, y, 
-                         alpha=0.001, # mixing parameter
-                         lambda_par=0.8, # shrinkage parameter
-                         epochs=100,
-                         patience=30,
-                         batch_size=256,
-                         N=15,
-                         verbose=0):
->>>>>>> 8a006282
     
     if verbose > 0:
         logging.info('start running')
@@ -352,20 +341,12 @@
     # coefs : N x voxel #
     return coefs
 
-<<<<<<< HEAD
 
 def elasticnet(X, y,
                alpha=0.001,
                n_jobs=16,
                N=3,
                verbose=0):
-=======
-def elasticnet(X, y, 
-             alpha=0.001,
-             n_jobs=16,
-             N=3,
-             verbose=0):
->>>>>>> 8a006282
     
     if verbose > 0:
         logging.info('start running')
@@ -373,14 +354,6 @@
     coefs = []
 
     for i in range(N):
-<<<<<<< HEAD
-        model = ElasticNet(alpha=alpha, n_jobs=n_jobs)
-        model = model.fit(X, y)
-        coefs.append(model.coef_)
-        
-        if verbose > 0:
-            logging.info(f'[{i+1}/{N}] - tuned_lambda: {model.lambda_max_:.04f}')
-=======
         ids = np.arange(X.shape[0])
         #data_N = min(max_use_sample_N,X.shape[0])
         #np.random.shuffle(ids)
@@ -396,9 +369,7 @@
         
         if verbose > 0:
             logging.info(f'[{i+1}/{N}] - lambda_best: {model.lambda_best_:.03f}/ mse: {error:.04f}')
-
->>>>>>> 8a006282
-
+    
     coefs = np.array(coefs)
     
     # coefs : N x voxel #
