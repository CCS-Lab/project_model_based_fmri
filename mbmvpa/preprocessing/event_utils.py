#!/usr/bin/env python3
# -*- coding: utf-8 -*-

<<<<<<< HEAD
"""
@author: Yedarm Seong, Cheoljun cho
@contact: mybirth0407@gmail.com
          cjfwndnsl@gmail.com
@last modification: 2020.12.17

This code is for helper functions of preprocessing behavior data
=======
## author: Yedarm Seong, Cheoljun cho
## contact: mybirth0407@gmail.com, cjfwndnsl@gmail.com
## last modification: 2020.11.13

"""
Helper functions for preprocessing behavior data

>>>>>>> 91c13b23
"""

from pathlib import Path
import hbayesdm.models
import nibabel as nib
import numpy as np
import pandas as pd
from nilearn.glm.first_level.hemodynamic_models import compute_regressor
from scipy.stats import zscore
from sklearn.preprocessing import minmax_scale

from ..utils import config # configuration for default names used in the package


def _get_metainfo(layout):
<<<<<<< HEAD
    """
    Get meta information of fMRI experiments.
    """
    """
    Arguments:
        layout (bids.BIDSLayout): BIDSLayout by bids package.
        
    Returns:
        n_subject (int): the number of subjects.
        n_session (int): the number of sessions.
        n_run (int): the number of runs.
        n_scans (int): the time length in a single run.
        t_r (float): time resolution (second) of scanning.
=======
    
    """Get meta information of fMRI experiment.
    
    Args:
        layout (nibabel.BIDSLayout): BIDSLayout by bids package.
        
    Returns:
        tuple[int,int,int,int,float]:
        - **n_subject** (*int*) - the number of subjects
        - **n_session** (*int*): the number of sessions
        - **n_run** (*int*) - the number of runs
        - **n_scans** (*int*) - the time length in a single run. 
        - **t_r** (*float*) - time resolution (second) of scanning
>>>>>>> 91c13b23
    """
    
    n_subject = len(layout.get_subjects())
    n_session = len(layout.get_session())
    n_run = len(layout.get_run())

    image_sample = nib.load(
        layout.derivatives["fMRIPrep"].get(
            return_type="file",
            suffix="bold",
            extension="nii.gz")[0])
    n_scans = image_sample.shape[-1]
    t_r = layout.get_tr()
    
    return n_subject, n_session, n_run, n_scans, t_r


def _make_single_time_mask(condition, df_events, time_length, t_r, 
                           use_duration=False):
    """
    Get binary masked data indicating time points in use
    """
    """
    Arguments:
        condition (function(pandas.Series)-> boolean)): a user-defined function for filtering each row of behavioral data. 
            - f(single_row_data_frame) -> True or False
        df_events (pandas.Dataframe): a dataframe retrieved from "events.tsv" file
        time_length (int): the length of target BOLD signal 
        t_r (float): time resolution
        use_duration (boolean): if True, use 'duration' column for masking, 
                      else use the gap between consecutive onsets as duration
    Return:
        time_mask (numpy.array): binary array with shape: time_length
    """

    df_events = df_events.sort_values(by="onset")
    onsets = df_events["onset"].to_numpy()
    if use_duration:
        durations = df_events["duration"].to_numpy()
    else:
        durations = np.array(
            list(df_events["onset"][1:]) + [time_length * t_r]) - onsets

    mask = [condition(row) for _, row in df_events.iterrows()]
    time_mask = np.zeros(time_length)

    for do_use, onset, duration in zip(mask, onsets, durations):
        if do_use:
            time_mask[int(onset / t_r): int((onset + duration) / t_r)] = 1

    return time_mask


def _make_total_time_mask(condition, df_events_list, time_length, t_r,
                          n_session, use_duration=False):
    """
    Get binary masked data indicating time points in use
    """
    """
    Binary mask indicating valid time points will be obtained by applying user-defined function "condition"
    "condition" function will censor each trial to decide whether include it or not.
    
    If use_duration == True then 'duration' column data will be considered as a valid duration for selected trials,
    else the gap between consecutive trials will be used instead.

    Arguments:
        condition (function(pandas.Series)-> boolean)): a user-defined function for filtering each row of behavioral data. 
            - f(single_row_data_frame) -> True or False
        df_events_list (list(pandas.DataFrame)): a list of dataframe retrieved from "events.tsv" files
        time_length (int): the length of target BOLD signal 
        t_r (float): time resolution
        use_duration (boolean): if True, use 'duration' column for masking, 
                      else use the gap between consecutive onsets as duration
    Return:
        time_mask (numpy.array): binary array with shape: subject # x run # x time_length
    """

    time_mask = []
    for name0, group0 in pd.concat(df_events_list).groupby(["subjID"]):
        time_mask_subject = []
        if n_session:
            for name1, group1 in group0.groupby(["session"]):
                for name2, group2 in group1.groupby(["run"]):
                    time_mask_subject.append(_make_single_time_mask(
                        condition, group2, time_length, t_r, use_duration))
        else:
            for name1, group1 in group0.groupby(["run"]):
                time_mask_subject.append(_make_single_time_mask(
                    condition, group1, time_length, t_r, use_duration))

        time_mask.append(time_mask_subject)

    time_mask = np.array(time_mask)
    
    return time_mask

def _add_event_info(df_events, event_infos):
    """
    Add subject, run, session info to dataframe of events of single 'run' 
    """
    """
    Arguments:
        df_events (pandas.Dataframe): a dataframe retrieved from "events.tsv" file
        event_infos (dict): a dictionary containing 'subject', 'run', (and 'session' if applicable).

    Return:
        new_df (pandas.Dataframe): a dataframe with event info
    """

    new_df = []
    df_events = df_events.sort_values(by="onset")

    def _add(row, info):
        row["subjID"] = info["subject"]
        row["run"] = info["run"]
        if "session" in info.keys():
            row["session"] = info["session"]  # if applicable
        return row

    for _, row in df_events.iterrows():
        new_df.append(_add(row, event_infos))

    new_df = pd.concat(
        new_df, axis=1,
        keys=[s.name for s in new_df]
    ).transpose()

    return new_df


def _preprocess_event(preprocess, df_events):
    """
    Preprocess dataframe of events of single 'run' 
    """
    """
    Arguments:
        preprocess (function(pandas.Series, dict)-> pandas.Series)):
            a user-defined function for modifying each row of behavioral data.
            - f(single_row_data_frame) -> single_row_data_frame_with_modified_behavior_data check
        df_events (pandas.Dataframe): a dataframe retrieved from "events.tsv" file

    Return:
        new_df (pandas.Dataframe): a dataframe with preprocessed rows
    """

    new_df = []
    df_events = df_events.sort_values(by="onset")

    for _, row in df_events.iterrows():
        new_df.append(preprocess(row))

    new_df = pd.concat(
        new_df, axis=1,
        keys=[s.name for s in new_df]
    ).transpose()

    return new_df


def _process_behavior_dataframes(preprocess, df_events_list, event_infos_list):
    """
    Process columns in events file
    """
    """
    Arguments:
        preprocess (function(pandas.Series, dict)-> pandas.Series)):
            a user-defined function for modifying each row of behavioral data. 
            - f(single_row_data_frame) -> single_row_data_frame_with_modified_behavior_data check
        df_events_list (list(pandas.DataFrame)): a list of dataframe retrieved from "events.tsv" files
        event_infos_list (list(dict)): a list of dictionary containing information for each file. (ID number for subject, session, run)
    
    Return:
        df_events_list (list(pandas.DataFrame)): a list of preprocessed dataframe with required info for computaional modeling, and BOLDifying.
    """

    # add event info to each dataframe row
    df_events_list = [
        _add_event_info(df_events, event_infos)
        for df_events, event_infos in zip(df_events_list, event_infos_list)
    ]

    # modify trial data by user-defined function "preprocess"
    df_events_list = [
        _preprocess_event(
            preprocess, df_events
        ) for df_events, event_infos in zip(df_events_list, event_infos_list)
    ]
    return df_events_list


def _get_individual_param_dict(subject_id, individual_params):
    """
    Get individual parameter dictionary
    so the value can be referred by its name (type:str)
    """
    """
    Arguments:
        subject_id (int or str): subject ID number
        individual_params (pandas.DataFrame): pandas dataframe with individual parameter values where each row number matches with subject ID.

    Return:
        ind_pars (dict): individual parameter value. dictionary{parameter_name:value}

    """
    return \
        individual_params[individual_params["subjID"] == int(subject_id)]


def _get_individual_params(individual_params, dm_model, condition_for_modeling,
                           df_events_list_, **kwargs):
    """
    Get individual parameter values of the model, either obtained from fitting hierarchical bayesian model supported by hBayesDM package or
    provided by user through the "individual_params" argument.
    """
    """
    Arguments:
        individual_params (str or Path or pandas.DataFrame) : pandas dataframe with params_name columns and corresponding values for each subject. if not provided, it will be obtained by fitting hBayesDM model
        dm_model (str or hbayesdm.model) : computational model by hBayesDM package. should be provided as the name of the model (e.g. 'ra_prospect') or a model object.
        condition_for_modeling (function(pandas.Series)-> boolean)): a user-defined function for filtering each row of behavioral data which will be used for fitting computational model.
            - f(single_row_data_frame) -> True or False
        df_events_list_ (list(pandas.DataFrame)): a list of dataframe retrieved from "events.tsv" files and preprocessed in the previous stage.
    
    Returns:
        individual_params (pandas.DataFrame): the dataframe containing parameter values for each subject
        dm_model (None or hbayesdm): the fitted model if fitting happens, otherwise, None
        
    """
    
    if individual_params is None:
        # the case user does not provide individual model parameter values
        # obtain parameter values using hBayesDM package

        assert dm_model is not None, (
            "if df_events is None, must be assigned to dm_model.")

        df_events_list = [df_events[[condition_for_modeling(row) \
                            for _, row in df_events.iterrows()]] \
                                for df_events in df_events_list_]
        
        if type(dm_model) == str:
            dm_model = getattr(
                hbayesdm.models, dm_model)(
                    data=pd.concat(df_events_list),
                    **kwargs)

        individual_params = pd.DataFrame(dm_model.all_ind_pars)
        individual_params.index.name = "subjID"
        individual_params = individual_params.reset_index()
        individual_params["subjID"] = individual_params["subjID"].astype(int)
    else:
        if type(individual_params) == str\
            or type(individual_params) == type(Path()):

            individual_params = pd.read_table(individual_params)
            individual_params["subjID"] = \
                individual_params["subjID"].astype(int)
        else:
            assert type(individual_params) == pd.DataFrame
        dm_model = None
        
    return individual_params, dm_model


def _add_latent_process_single_eventdata(modulation, condition,
                                         df_events, param_dict):
    """
    Add latent state value to for each row of dataframe of single 'run'
    """
    """
    Argumnets:
        modulation (function(pandas.Series, dict)-> Series): a user-defined function for calculating latent process (modulation). 
            - f(single_row_data_frame, model_parameter_dict) -> single_row_data_frame_with_latent_state 
        condition (function(pandas.Series)-> boolean)): a user-defined function for filtering each row of behavioral data. 
            - f(single_row_data_frame) -> True or False
        df_events (pandas.DataFrame): a dataframe retrieved from "events.tsv" file and preprocessed in the previous stage.
        param_dict (dict): a dictionary containing model parameter value

    Return:
        new_df (pandas.DataFrame): a dataframe with latent state value ('modulation')
    """
    new_df = []
    df_events = df_events.sort_values(by="onset")
    for _, row in df_events.iterrows():
        if condition is not None and condition(row):
            new_df.append(modulation(row, param_dict))

    new_df = pd.concat(
        new_df, axis=1, keys=[s.name for s in new_df]
    ).transpose()

    return new_df


def _add_latent_process_as_modulation(individual_params, modulation, condition,
                                      df_events_list, event_infos_list):
    """
    Calculate latent process using user-defined function "modulation", and add it to dataframe as a 'modulation' column.
    """
    """
    Arguments:
        individual_params (pandas.DataFrame): the dataframe containing parameter values for each subject
        modulation (function(pandas.Series, dict)-> Series): a user-defined function for calculating latent process (modulation). 
            - f(single_row_data_frame, model_parameter_dict) -> single_row_data_frame_with_latent_state 
        condition (function(pandas.Series)-> boolean)): a user-defined function for filtering each row of behavioral data. 
            - f(single_row_data_frame) -> True or False
        df_events_list (list(pandas.DataFrame)): a list of dataframe retrieved from "events.tsv" files and preprocessed in the previous stage.
        event_infos_list (list(dict)): a list of dictionary containing information for each file. (ID number for subject, session, run)
    
    Returns:
        df_events_ready (pandas.DataFrame): a integrated dataframe with 'modulation' which is ready for BOLDification

    """
    df_events_list = [
            _add_latent_process_single_eventdata(
                modulation, condition, df_events,
                _get_individual_param_dict(
                    event_infos["subject"], individual_params)
            ) for df_events, event_infos in \
                 zip(df_events_list, event_infos_list)]
    
    df_events_ready =  pd.concat(df_events_list)
    return df_events_ready


def _boldify(modulation_, hrf_model, frame_times):
    """
    BOLDify event data.
    by converting behavior data to weighted impulse seqeunce and convolve it with hemodynamic response function. 
    """
    """
    Arguments:
        modulation_ (numpy.array): a array with onset, duration, and modulation values. shape : 3 x time point #
        hrf_model (str): name for hemodynamic model
        frame_times (numpy.array or list): frame array indicating time slot for BOLD-like signals
        
    Return:
        boldified_signals (numpy.array): BOLD-like signal. 
        
    """

    boldified_signals, name = compute_regressor(
        exp_condition=modulation_.astype(float),
        hrf_model=hrf_model,
        frame_times=frame_times)

    return boldified_signals, name


def _convert_event_to_boldlike_signal(df_events, t_r, n_scans, is_session,
                                      hrf_model="glover",
                                      normalizer='minmax'):
    
    """
    BOLDify the preprocessed behavioral (event) data 
    by converting behavior data to weighted impulse seqeunces and convolve them with hemodynamic response function. 
    """
    """
    This is done by utilizing nilearn.glm.first_level.hemodynamic_models.compute_regressor,
    by providing "onset","duration", and "modulation" values.
    the final matrix will be shaped as the number of subject * of run * of n_scan
    "n_scan" means the number of time points in fMRI data
    if there is multiple session, still there would be no dimension indicating sessions info, 
    but runs will be arranged as grouped by sessions number.
    e.g. (subj-01, sess-01, run-01,:)
         (subj-01, sess-01, run-02,:)
                    ...
         (subj-01, sess-02, run-01,:)
         (subj-01, sess-02, run-02,:)
                    ...
    This order should match with preprocessed fMRI image data.
    
    Arguments:
        df_events (DataFrame): preprocessed dataframe which is ready to BOLDify.
        t_r (float): time resolution (second).
        hrf_model(str): name for hemodynamic model.
        normalizer(str): method name for normalizing output BOLD-like signal. 'minmax' or 'standard' (equal z_score).
        
    Return:
        boldified_signals (numpy.array): BOLD-like signal.
    """
    # The reason for adding t_r / 2 is to provide sufficient convolution operation.
    frame_times = t_r * (np.arange(n_scans) + t_r / 2)

    signals = []
    for name0, group0 in df_events.groupby(["subjID"]):
        signal_subject = []
        if is_session:
            for name1, group1 in group0.groupby(["session"]):
                for name2, group2 in group1.groupby(["run"]):
                    modulation_ = group2[
                        ["onset", "duration", "modulation"]].to_numpy(
                            dtype=float).T
                    signal, _ = _boldify(
                        modulation_, hrf_model, frame_times)
                    signal_subject.append(signal)
        else:
            for name1, group1 in group0.groupby(["run"]):
                modulation_ = group1[
                ["onset", "duration", "modulation"]].to_numpy(dtype=float).T
                signal, _ = _boldify(modulation_, hrf_model, frame_times)
                signal_subject.append(signal)

        signal_subject = np.array(signal_subject)
        reshape_target = signal_subject.shape

        # method for normalizing signal
        if normalizer == "standard":
            # standard normalization by calculating zscore
            normalized_signal = zscore(signal_subject.flatten(), axis=None)
        else:
            # default is using minmax
            normalized_signal = minmax_scale(
                signal_subject.flatten(),
                feature_range=(-1, 1), axis=0)

        normalized_signal = normalized_signal.reshape(reshape_target)
        signals.append(normalized_signal)
    signals = np.array(signals)
    
    return signals<|MERGE_RESOLUTION|>--- conflicted
+++ resolved
@@ -1,23 +1,12 @@
 #!/usr/bin/env python3
 # -*- coding: utf-8 -*-
 
-<<<<<<< HEAD
-"""
-@author: Yedarm Seong, Cheoljun cho
-@contact: mybirth0407@gmail.com
-          cjfwndnsl@gmail.com
-@last modification: 2020.12.17
-
-This code is for helper functions of preprocessing behavior data
-=======
 ## author: Yedarm Seong, Cheoljun cho
 ## contact: mybirth0407@gmail.com, cjfwndnsl@gmail.com
-## last modification: 2020.11.13
+## last modification: 2020.12.17
 
 """
 Helper functions for preprocessing behavior data
-
->>>>>>> 91c13b23
 """
 
 from pathlib import Path
@@ -33,35 +22,18 @@
 
 
 def _get_metainfo(layout):
-<<<<<<< HEAD
-    """
-    Get meta information of fMRI experiments.
-    """
-    """
-    Arguments:
+    """Get meta information of fMRI experiment.
+    
+    Args:
         layout (bids.BIDSLayout): BIDSLayout by bids package.
         
     Returns:
-        n_subject (int): the number of subjects.
-        n_session (int): the number of sessions.
-        n_run (int): the number of runs.
-        n_scans (int): the time length in a single run.
-        t_r (float): time resolution (second) of scanning.
-=======
-    
-    """Get meta information of fMRI experiment.
-    
-    Args:
-        layout (nibabel.BIDSLayout): BIDSLayout by bids package.
-        
-    Returns:
-        tuple[int,int,int,int,float]:
+        tuple[int, int, int, int, float]:
         - **n_subject** (*int*) - the number of subjects
         - **n_session** (*int*): the number of sessions
         - **n_run** (*int*) - the number of runs
         - **n_scans** (*int*) - the time length in a single run. 
         - **t_r** (*float*) - time resolution (second) of scanning
->>>>>>> 91c13b23
     """
     
     n_subject = len(layout.get_subjects())
@@ -76,7 +48,7 @@
     n_scans = image_sample.shape[-1]
     t_r = layout.get_tr()
     
-    return n_subject, n_session, n_run, n_scans, t_r
+    return (n_subject, n_session, n_run, n_scans, t_r)
 
 
 def _make_single_time_mask(condition, df_events, time_length, t_r, 
